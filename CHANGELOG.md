--- conflicted
+++ resolved
@@ -2,12 +2,8 @@
 
 #### Forthcoming 0.9.0
  - new prediction function in `CoxPHFitter`, `predict_log_hazard_relative_to_mean`, that mimics what R's `predict.coxph` does.
-<<<<<<< HEAD
- - changing the default `predict` method in lifelines to return _not the median_, but another value dependent on the fitter that is calling it. This is because too often the `predict_median` function was returning inf values which would significantly damage measure of concordence index. 
-=======
  - removing the `predict` method in CoxPHFitter and AalenAdditiveFitter. This is because the choice of `predict_median` as a default was causing too much confusion, and no other natual choice as a default was available. All other `predict_` methods remain. 
  - Default predict method in `k_fold_cross_validation` is now `predict_expectation`
->>>>>>> 93c007ef
 
 #### 0.8.1
  - supports matplotlib 1.5.
